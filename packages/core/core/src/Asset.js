--- conflicted
+++ resolved
@@ -13,11 +13,8 @@
   Meta,
   PackageJSON,
   Stats,
-<<<<<<< HEAD
-  Symbol
-=======
+  Symbol,
   TransformerResult
->>>>>>> 4b6e1ed3
 } from '@parcel/types';
 import {md5FromString, md5FromFilePath} from '@parcel/utils/src/md5';
 import {loadConfig} from '@parcel/utils/src/config';
@@ -36,15 +33,10 @@
   output?: AssetOutput,
   outputHash?: string,
   env: Environment,
-<<<<<<< HEAD
-  meta?: JSONObject,
+  meta?: Meta,
   stats?: Stats,
   symbols?: Map<Symbol, Symbol> | Array<[Symbol, Symbol]>,
   sideEffects?: boolean
-};
-=======
-  meta?: Meta,
-  stats?: Stats
 |};
 
 type SerializedOptions = {|
@@ -54,7 +46,6 @@
     dependencies: Array<[string, IDependency]>
   |}
 |};
->>>>>>> 4b6e1ed3
 
 export default class Asset implements IAsset {
   id: string;
@@ -128,17 +119,12 @@
       env: this.env.merge(env),
       sourcePath: this.filePath
     });
-<<<<<<< HEAD
-    let existing = this.dependencies.find(d => d.id === dep.id);
+    let existing = this.dependencies.get(dep.id);
     if (existing) {
       existing.merge(dep);
     } else {
-      this.dependencies.push(dep);
-    }
-=======
-
-    this.dependencies.set(dep.id, dep);
->>>>>>> 4b6e1ed3
+      this.dependencies.set(dep.id, dep);
+    }
     return dep.id;
   }
 
