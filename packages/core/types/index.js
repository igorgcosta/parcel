// @flow strict-local

import type {Readable} from 'stream';

import type {AST as _AST, Config as _Config} from './unsafe';

export type AST = _AST;
export type Config = _Config;

export type JSONValue =
  | null
  | boolean
  | number
  | string
  | Array<JSONValue>
  | JSONObject;

export type JSONObject = {
  [key: string]: JSONValue
};

export type PackageName = string;
export type FilePath = string;
export type Glob = string;
type Semver = string;
type SemverRange = string;
export type ModuleSpecifier = string;

export type GlobMap<T> = {[Glob]: T};

export type ParcelConfigFile = {
  extends?: PackageName | FilePath | Array<PackageName | FilePath>,
  resolvers?: Array<PackageName>,
  transforms?: {
    [Glob]: Array<PackageName>
  },
  bundler?: PackageName,
  namers?: Array<PackageName>,
  runtimes?: {
    [EnvironmentContext]: Array<PackageName>
  },
  packagers?: {
    [Glob]: PackageName
  },
  optimizers?: {
    [Glob]: Array<PackageName>
  },
  reporters?: Array<PackageName>
};

export type ParcelConfig = ParcelConfigFile & {
  filePath: FilePath
};

export type Engines = {
  browsers?: Array<string>,
  electron?: SemverRange,
  node?: SemverRange,
  parcel?: SemverRange
};

export type Target = {|
  distEntry?: ?FilePath,
  distDir: FilePath,
  env: Environment,
  name: string,
  publicUrl?: string
|};

export type EnvironmentContext =
  | 'browser'
  | 'web-worker'
  | 'service-worker'
  | 'node'
  | 'electron';

export type EnvironmentOpts = {
  context: EnvironmentContext,
  engines: Engines,
  includeNodeModules?: boolean,
  publicUrl?: string
};

export interface Environment {
  context: EnvironmentContext;
  engines: Engines;
  includeNodeModules: boolean;

  merge(env: ?EnvironmentOpts): Environment;
  isBrowser(): boolean;
  isNode(): boolean;
  isElectron(): boolean;
  isIsolated(): boolean;
}

type PackageDependencies = {|
  [PackageName]: Semver
|};

export type PackageJSON = {
  name: PackageName,
  version: Semver,
  main?: FilePath,
  module?: FilePath,
  browser?: FilePath | {[FilePath]: FilePath | boolean},
  source?: FilePath | {[FilePath]: FilePath},
  alias?: {
    [PackageName | FilePath | Glob]: PackageName | FilePath
  },
  browserslist?: Array<string>,
  engines?: Engines,
  targets?: {
    [string]: EnvironmentOpts
  },
  dependencies?: PackageDependencies,
  devDependencies?: PackageDependencies,
  peerDependencies?: PackageDependencies,
  sideEffects?: boolean | FilePath | Array<FilePath>
};

export type InitialParcelOptions = {|
  entries?: FilePath | Array<FilePath>,
  rootDir?: FilePath,
  config?: ParcelConfig,
  defaultConfig?: ParcelConfig,
  env?: {[string]: ?string},
  targets?: ?Array<string | Target>,

  watch?: boolean,
  cache?: boolean,
  cacheDir?: FilePath,
  killWorkers?: boolean,
  mode?: 'development' | 'production' | string,
  minify?: boolean,
  sourceMaps?: boolean,
  hot?: ServerOptions | false,
  serve?: ServerOptions | false,
  autoinstall?: boolean,
  logLevel?: 'none' | 'error' | 'warn' | 'info' | 'verbose'

  // contentHash
  // scopeHoist
  // throwErrors
  // global?
  // detailedReport
|};

export type ParcelOptions = {|
  ...InitialParcelOptions,
  cacheDir: FilePath,
  entries: Array<FilePath>,
  rootDir: FilePath,
  targets: Array<Target>
|};

export type ServerOptions = {|
  host?: string,
  port: number,
  https?: HTTPSOptions | boolean,
  publicUrl?: string
|};

export type HTTPSOptions = {|
  cert: FilePath,
  key: FilePath
|};

export type SourceLocation = {|
  filePath: string,
  start: {line: number, column: number},
  end: {line: number, column: number}
|};

export type Meta = {
  globals?: Map<string, {code: string}>,
  [string]: JSONValue
};

export type Symbol = string;

export type DependencyOptions = {|
  moduleSpecifier: ModuleSpecifier,
  isAsync?: boolean,
  isEntry?: boolean,
  isOptional?: boolean,
  isURL?: boolean,
  isWeak?: boolean,
  loc?: SourceLocation,
  env?: EnvironmentOpts,
  meta?: Meta,
  target?: Target,
  symbols?: Map<Symbol, Symbol> | Array<[Symbol, Symbol]>
|};

export interface Dependency {
  id: string;
  moduleSpecifier: ModuleSpecifier;
  isAsync: ?boolean;
  isEntry: ?boolean;
  isOptional: ?boolean;
  isURL: ?boolean;
  isWeak: ?boolean;
  loc: ?SourceLocation;
  env: Environment;
  meta: Meta;
  target: ?Target;
  symbols: Map<Symbol, Symbol>;

  // TODO: get this from graph instead of storing them on dependencies
  sourcePath: FilePath;

  merge(other: Dependency): void;
}

export type File = {
  filePath: FilePath,
  hash?: string
};

export type TransformerRequest = {
  filePath: FilePath,
  env: Environment,
  sideEffects?: boolean,
  code?: string
};

export interface Asset {
  id: string;
  hash: ?string;
  filePath: FilePath;
  type: string;
  ast: ?AST;
  dependencies: Map<string, Dependency>;
  connectedFiles: Map<FilePath, File>;
  isIsolated: boolean;
  outputHash: string;
  env: Environment;
  meta: Meta;
  stats: Stats;
  symbols: Map<Symbol, Symbol>;
  sideEffects: boolean;

  getCode(): Promise<string>;
  getBuffer(): Promise<Buffer>;
  getStream(): Readable;
  setCode(string): void;
  setBuffer(Buffer): void;
  setStream(Readable): void;
  getMap(): ?SourceMap;
  setMap(?SourceMap): void;
  getConfig(
    filePaths: Array<FilePath>,
    options: ?{packageKey?: string, parse?: boolean}
  ): Promise<Config | null>;
  getConnectedFiles(): Array<File>;
  getDependencies(): Array<Dependency>;
  getPackage(): Promise<PackageJSON | null>;
  addDependency(dep: DependencyOptions): string;
  createChildAsset(result: TransformerResult): Asset;
  commit(): Promise<void>;
}

export type Stats = {|
  time: number,
  size: number
|};

export type GenerateOutput = {|
  code: string,
  map?: SourceMap
|};

export type SourceMap = JSONObject;
export type Blob = string | Buffer | Readable;

export type TransformerResult = {
  type: string,
  code?: string,
  content?: string,
  ast?: ?AST,
  dependencies?: Array<DependencyOptions> | Map<string, DependencyOptions>,
  connectedFiles?: Array<File> | Map<FilePath, File>,
  isIsolated?: boolean,
  env?: EnvironmentOpts,
  meta?: Meta,
  symbols?: Map<Symbol, Symbol>,
  sideEffects?: boolean
};

type Async<T> = T | Promise<T>;

export type Transformer = {
  getConfig?: (asset: Asset, opts: ParcelOptions) => Async<Config | void>,
  canReuseAST?: (ast: AST, opts: ParcelOptions) => boolean,
  parse?: (asset: Asset, config: ?Config, opts: ParcelOptions) => Async<?AST>,
  transform(
    asset: Asset,
    config: ?Config,
    opts: ParcelOptions
  ): Async<Array<TransformerResult | Asset>>,
  generate?: (
    asset: Asset,
    config: ?Config,
    opts: ParcelOptions
  ) => Async<GenerateOutput>,
  postProcess?: (
    assets: Array<Asset>,
    config: ?Config,
    opts: ParcelOptions
  ) => Async<Array<TransformerResult>>
};

export type CacheEntry = {
  filePath: FilePath,
  env: Environment,
  hash: string,
  assets: Array<Asset>,
  initialAssets: ?Array<Asset> // Initial assets, pre-post processing
};

export interface TraversalActions {
  skipChildren(): void;
  stop(): void;
}

export type GraphVisitor<TNode, TContext> =
  | GraphTraversalCallback<TNode, TContext>
  | {|
      enter?: GraphTraversalCallback<TNode, TContext>,
      exit?: GraphTraversalCallback<TNode, TContext>
    |};
export type GraphTraversalCallback<TNode, TContext> = (
  node: TNode,
  context: ?TContext,
  actions: TraversalActions
) => ?TContext;

// Not a directly exported interface.
interface AssetGraphLike {
  getDependencies(asset: Asset): Array<Dependency>;
  getDependencyResolution(dependency: Dependency): ?Asset;
  traverseAssets<TContext>(visit: GraphVisitor<Asset, TContext>): ?TContext;
}

export type BundleTraversable =
  | {|+type: 'asset', value: Asset|}
  | {|+type: 'asset_reference', value: Asset|};

export type MainAssetGraphTraversable =
  | {|+type: 'asset', value: Asset|}
  | {|+type: 'dependency', value: Dependency|};

// Always read-only.
export interface MainAssetGraph extends AssetGraphLike {
  createBundle(asset: Asset): MutableBundle;
  traverse<TContext>(
    visit: GraphVisitor<MainAssetGraphTraversable, TContext>
  ): ?TContext;
}

export type SymbolResolution = {|
  asset: Asset,
  exportSymbol: Symbol | string,
  symbol: void | Symbol
|};

export interface Bundle extends AssetGraphLike {
  +id: string;
  +type: string;
  +env: Environment;
  +isEntry: ?boolean;
  +target: ?Target;
  +filePath: ?FilePath;
  +name: ?string;
  +stats: Stats;
  getEntryAssets(): Array<Asset>;
  getTotalSize(asset?: Asset): number;
  hasChildBundles(): boolean;
  traverse<TContext>(
    visit: GraphVisitor<BundleTraversable, TContext>
  ): ?TContext;
  traverseAncestors<TContext>(
    asset: Asset,
    visit: GraphVisitor<*, TContext>
  ): ?TContext;
  resolveSymbol(asset: Asset, symbol: Symbol): SymbolResolution;
}

export interface MutableBundle extends Bundle {
  isEntry: ?boolean;
  merge(Bundle): void;
  removeAsset(Asset): void;
}

export interface NamedBundle extends Bundle {
  +filePath: FilePath;
  +name: string;
}

export type BundleGroup = {
  dependency: Dependency,
  target: ?Target,
  entryAssetId: string
};

export interface BundleGraph {
  findBundlesWithAsset(asset: Asset): Array<Bundle>;
  getBundleGroupsContainingBundle(bundle: Bundle): Array<BundleGroup>;
  getBundleGroupsReferencedByBundle(bundle: Bundle): Array<BundleGroup>;
  getBundlesInBundleGroup(bundleGroup: BundleGroup): Array<Bundle>;
  isAssetInAncestorBundle(bundle: Bundle, asset: Asset): boolean;
  traverseBundles<TContext>(
    visit: GraphTraversalCallback<Bundle, TContext>
  ): ?TContext;
}

export interface MutableBundleGraph {
  addBundle(bundleGroup: BundleGroup, bundle: Bundle): void;
  addBundleGroup(parentBundle: ?Bundle, bundleGroup: BundleGroup): void;
  findBundlesWithAsset(asset: Asset): Array<MutableBundle>;
  getBundleGroupsContainingBundle(bundle: Bundle): Array<BundleGroup>;
  getBundleGroupsReferencedByBundle(bundle: Bundle): Array<BundleGroup>;
  getBundlesInBundleGroup(bundleGroup: BundleGroup): Array<MutableBundle>;
  isAssetInAncestorBundle(bundle: Bundle, asset: Asset): boolean;
  traverseBundles<TContext>(
    visit: GraphTraversalCallback<MutableBundle, TContext>
  ): ?TContext;
}

export type Bundler = {|
  bundle(
    graph: MainAssetGraph,
    bundleGraph: MutableBundleGraph,
    opts: ParcelOptions
  ): Async<void>
|};

export type Namer = {|
  name(
    bundle: Bundle,
    bundleGraph: BundleGraph,
    opts: ParcelOptions
  ): Async<?FilePath>
|};

export type RuntimeAsset = {|
  filePath: FilePath,
  code: string,
  dependency?: Dependency
|};

export type Runtime = {|
  apply(
    bundle: NamedBundle,
    bundleGraph: BundleGraph,
    opts: ParcelOptions
  ): Async<void | RuntimeAsset | Array<RuntimeAsset>>
|};

export type Packager = {|
  package(bundle: Bundle, opts: ParcelOptions): Async<Blob>
|};

export type Optimizer = {|
  optimize(bundle: Bundle, contents: Blob, opts: ParcelOptions): Async<Blob>
|};

export type Resolver = {|
<<<<<<< HEAD
  resolve(
    dependency: Dependency,
    opts: ParcelOptions,
    rootDir: string
  ): Async<?TransformerRequest>
=======
  resolve(dependency: Dependency, opts: ParcelOptions): Async<FilePath | null>
>>>>>>> aa462f6a
|};

export type ProgressLogEvent = {|
  +type: 'log',
  +level: 'progress',
  +message: string
|};

export type LogEvent =
  | ProgressLogEvent
  | {|
      +type: 'log',
      +level: 'error' | 'warn',
      +message: string | Error
    |}
  | {|
      +type: 'log',
      +level: 'info' | 'success' | 'verbose',
      +message: string
    |};

export type BuildStartEvent = {|
  type: 'buildStart'
|};

type ResolvingProgressEvent = {|
  type: 'buildProgress',
  phase: 'resolving',
  dependency: Dependency
|};

type TransformingProgressEvent = {|
  type: 'buildProgress',
  phase: 'transforming',
  request: TransformerRequest
|};

type TransformFinishedEvent = {|
  type: 'buildProgress',
  phase: 'transformFinished',
  cacheEntry: CacheEntry
|};

type BundlingProgressEvent = {|
  type: 'buildProgress',
  phase: 'bundling'
|};

type PackagingProgressEvent = {|
  type: 'buildProgress',
  phase: 'packaging',
  bundle: NamedBundle
|};

type OptimizingProgressEvent = {|
  type: 'buildProgress',
  phase: 'optimizing',
  bundle: NamedBundle
|};

export type BuildProgressEvent =
  | ResolvingProgressEvent
  | TransformingProgressEvent
  | TransformFinishedEvent
  | BundlingProgressEvent
  | PackagingProgressEvent
  | OptimizingProgressEvent;

export type BuildSuccessEvent = {|
  type: 'buildSuccess',
  assetGraph: MainAssetGraph,
  bundleGraph: BundleGraph,
  buildTime: number,
  changedAssets: Map<string, Asset>
|};

export type BuildFailureEvent = {|
  type: 'buildFailure',
  error: Error
|};

export type ReporterEvent =
  | LogEvent
  | BuildStartEvent
  | BuildProgressEvent
  | BuildSuccessEvent
  | BuildFailureEvent;

export type Reporter = {|
  report(event: ReporterEvent, opts: ParcelOptions): Async<void>
|};

export interface ErrorWithCode extends Error {
  code?: string;
}

export interface IDisposable {
  dispose(): void;
}<|MERGE_RESOLUTION|>--- conflicted
+++ resolved
@@ -466,15 +466,7 @@
 |};
 
 export type Resolver = {|
-<<<<<<< HEAD
-  resolve(
-    dependency: Dependency,
-    opts: ParcelOptions,
-    rootDir: string
-  ): Async<?TransformerRequest>
-=======
   resolve(dependency: Dependency, opts: ParcelOptions): Async<FilePath | null>
->>>>>>> aa462f6a
 |};
 
 export type ProgressLogEvent = {|
